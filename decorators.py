"""
Declares convenient decorators.

.. note:: Cannot decorate fixtures or test functions directly in py.test.
  Arguments(=fixtures) don't get passed in. Please define another function to
  be called from the function of interest.
"""

from collections import OrderedDict
import copy
import datetime
from functools import partial
import inspect
import logging
import threading
import time
from typing import (
    Any,
    Callable,
    cast,
    Dict,
    FrozenSet,
    Iterable,
    Optional,
    overload,
    Union,
    Tuple,
    Type,
    TypeVar,
)

from .genericdecorator import (
    GenericDecorator,
    TargetT,
    TargetClassT,
    TargetFunctionT,
    TargetFunctionWrapper,
    TargetReturnT,
)


def _through_method(
    target: Callable[..., TargetReturnT],  # TargetFunctionT,
    instance: TargetClassT,  # pylint: disable=unused-argument
    cls: Type[TargetClassT],  # pylint: disable=unused-argument
    *args: Any,
    **kwargs: Any,
) -> TargetReturnT:
    return target(*args, **kwargs)


def _through_function(
    target: Callable[..., TargetReturnT], *args: Any, **kwargs: Any  # TargetFunctionT,
) -> TargetReturnT:
    return target(*args, **kwargs)


<<<<<<< HEAD
# FUTURE: Add examples for each decorator.
=======
class FunctionDecorator:

    def __init__(self,
                 called_function=None,
                 function_for_staticmethod=None,
                 function_for_classmethod=None):
        """
        A convenience class for creating decorators

        Decorators created with this can decorate functions and methods.
        If they decorate classes, it will have the same effect as decorating
        each method. Only methods listed in __dict__ of the class will be
        decorated.

        Arguments:  #TODO: need more explanation
          called_function -- (callable(target, *args, **kwargs))
            target -- callable(*args, **kwargs)
          function_for_staticmethod -- (callable(target, cls, *args, **kwargs))
            target -- callable(*args, **kwargs)
          function_for_classmethod -- (callable(target, cls, *args, **kwargs))
            target -- callable(*args, **kwargs)

        Notes:
          function_for_staticmethod and function_for_classmethod are only
          used for class decorators
        """
        # Attempt to use this class also as a context manager (for use with
        # `with` statements) has been abandoned, because:
        # - It is not possible to write loops with context managers.

        # Attempt to use this class also as a generator (for use with `for`
        # loops instead of `with` statements) has been abandoned, because:
        # - Exception handling with generators is error-prone.
        #   (Need to use throw()
        #    https://www.python.org/dev/peps/pep-0342/#id9 )
        # - try-catch is necessary to relay caught exceptions to the generator,
        #   but the boilerplate is cumbersome, and can be concisely written
        #   by extracting a function and decorating it.

        def default_function(target, cls, *args, **kwargs):
            return called_function(target, *args, **kwargs)


        self.called_function = called_function
        self.function_for_staticmethod = function_for_staticmethod or \
            default_function
        self.function_for_classmethod = function_for_classmethod or \
            default_function


    def generic_decorator(self, target):

        @wraps(target)
        def called_function(*args, **kwargs):
            return decorator_self.called_function(target, *args, **kwargs)


        def _make_class_decorator(target_class):

            class DescriptorForStaticmethod(object):

                def __init__(self, method):
                    self.method = method


                def __get__(self, instance, owner):

                    def called_function(*args, **kwargs):
                        function = self.method.__get__(instance, owner)
                        return decorator_self.function_for_staticmethod(
                            function, owner, *args, **kwargs)

                    return called_function
>>>>>>> fef46c4f


def function_decorator(target: TargetFunctionT) -> TargetFunctionT:
    """
    Decorate a decorator that decorates functions.

    Does nothing, just annotates.
    """
    return target

<<<<<<< HEAD
=======
            return target_class

>>>>>>> fef46c4f

def class_decorator(target: TargetClassT) -> TargetClassT:
    """
    Decorate a decorator that decorates classes.

    Does nothing, just annotates.
    """
    return target


# Defined because `TargetT` somehow doesn't work with @generic_decorator
_T = TypeVar('_T')


def generic_decorator(target: _T) -> _T:
    """
    Decorate both classes and functions.

    Does nothing, just annotates.
    """
    return target


@generic_decorator
def log_calls(logger: logging.Logger, log_result: bool = True) -> GenericDecorator:
    """
    Log calls to the decorated function.

    Can also decorate classes to log calls to all its methods.

    :param logger: object to log to
    """

    def log_function(
        target: Callable[..., TargetReturnT],  # TargetFunctionT,
        *args: Any,
        **kwargs: Any,
    ) -> TargetReturnT:
        logger.info(f"{target.__name__} args: {args!r} {kwargs!r}")

        result = target(*args, **kwargs)

        if log_result:
<<<<<<< HEAD
            logger.info(f"{target.__name__} result: {result!r}")
=======
            logger.info("%s result: %r" % (target.__name__, result))

        return result
>>>>>>> fef46c4f

        return result

    decorator = GenericDecorator(log_function)
    return decorator


@generic_decorator
def log_calls_on_exception(
    logger: logging.Logger, log_exception: bool = True
) -> GenericDecorator:
    """
    Log calls to the decorated function, when exceptions are raised.

    Can also decorate classes to log calls to all its methods.

    :param logger: object to log to
    :param log_exception: True, to log stacktrace and exception
    """

    def log_function(
        target: Callable[..., TargetReturnT],  # TargetFunctionT,
        *args: Any,
        **kwargs: Any,
    ) -> TargetReturnT:
        try:
            result = target(*args, **kwargs)

        except BaseException:
            if log_exception:
                logger.exception("Exception")

            else:
                logger.info(f"{target.__name__} args: {args!r} {kwargs!r}")

            raise

        return result

    decorator = GenericDecorator(log_function)
    return decorator


@generic_decorator
def pass_args(target: TargetT) -> TargetT:
    """
    Call the decorated function with an additional argument named `kwargs`.

    Can also decorate classes so that each method gets the extra argument.

    `kwargs` will be a `dict` having all the arguments set by the caller.

    Useful for logging during debugging.

    No arguments
    """
    # Type hint for `kwargs` is not necessary yet with mypy 0.800

    def passer_function(
        target: Callable[..., TargetReturnT],  # TargetFunctionT,
        *args: Any,
        **kwargs: Any,
    ) -> TargetReturnT:
        composed_kwargs = copy.copy(kwargs)

<<<<<<< HEAD
        arg_names = inspect.signature(target).parameters
=======
        arg_names = funcsigs.signature(target).parameters
>>>>>>> fef46c4f
        composed_kwargs.update(zip(arg_names, args))

        result = target(*args, kwargs=composed_kwargs, **kwargs)
        return result

<<<<<<< HEAD
    decorator = GenericDecorator(passer_function)
    return decorator(target)
=======

    decorator = FunctionDecorator(passer_function)
    return decorator.generic_decorator(target)
>>>>>>> fef46c4f


# not constant
raise_exception_for_deprecated = False  # pylint: disable=invalid-name


@generic_decorator
def deprecated(
    logger: logging.Logger,
    message: Optional[str] = None,
    raise_exception: Optional[bool] = None,
) -> GenericDecorator:
    """
    Deprecate a decorated function or class.

    :param logger: Where to log message.
    :param message: Additional message to log.
    :param raise_exception: `True`, to raise exception when function (of class)
      is called.
    """
    #TODO: Doesn't work with `@overrides`.

    def log_function(
        target: Callable[..., TargetReturnT],  # TargetFunctionT,
        *args: Any,
        **kwargs: Any,
    ) -> TargetReturnT:
        message_tuple = (
            "deprecated function called: %r (%r)%s%s",
            target.__name__,
            target.__module__,
            "\n" if message else "",
            message if message else "",
        )

<<<<<<< HEAD
        logger.warning(*message_tuple)
=======
        if message is not None:
            message_str += "\n" + message

        logger.warning(message_str)
>>>>>>> fef46c4f

        if raise_exception or (
            (raise_exception is None) and raise_exception_for_deprecated
        ):
            raise DeprecationWarning(message_tuple[0] % message_tuple[1:])

        result = target(*args, **kwargs)
        return result

<<<<<<< HEAD
    decorator = GenericDecorator(log_function)
    return decorator


@function_decorator
def retry(
    attempts: int,
    exceptions: Union[Type[Exception], Tuple[Type[Exception], ...]],
    interval_secs: float = 0.0,
    extra_argument: bool = False,
) -> Callable[
    [Callable[..., TargetReturnT]], Callable[..., TargetReturnT]
]:  # extra argument may be added to signature
    # FUTURE: Add type hint for `attempts` argument to decorated function
    # c.f. https://stackoverflow.com/a/47060298/2400328
    # c.f. https://www.python.org/dev/peps/pep-0612/
=======

    decorator = FunctionDecorator(log_function)
    return decorator.generic_decorator


def retry(retries, exceptions, interval_secs=0, extra_argument=False):
>>>>>>> fef46c4f
    """
    Add retry attempts to decorated function triggered with exceptions.

    :param attempts: Maximum number of times the function should be run
    :param exceptions: Rerun the function if these exceptions are raised
    :param interval_secs: Interval between attempts in seconds.
    :param extra_argument: If `True`, an argument named `attempts` is added to
      the function, which overrides the `attempts` value specified by the
      decorator
    """

    def retry_function(
        target: Callable[..., TargetReturnT],  # TargetFunctionT,
        *args: Any,
        **kwargs: Any,
    ) -> TargetReturnT:
        if extra_argument and ('attempts' in kwargs):
            actual_attempts = kwargs['attempts']
            del kwargs['attempts']

        else:
<<<<<<< HEAD
            actual_attempts = attempts

        for iteration in range(actual_attempts):
=======
            actual_retries = retries

        for iteration in range(actual_retries):
>>>>>>> fef46c4f
            try:
                return target(*args, **kwargs)

            except exceptions:
                if iteration < actual_attempts - 1:
                    time.sleep(interval_secs)

                else:
                    raise
                # endif
            # endtry

        # exception is not available outside except clause in Python 3
        # https://cosmicpercolator.com/2016/01/13/exception-leaks-in-python-2-and-3/
        raise AssertionError("Unexpected execution")

    decorator = GenericDecorator(retry_function)
    return decorator


<<<<<<< HEAD
@overload
def synchronized_on_function(
    __target: TargetFunctionT,
    *,
    lock_field: str = '__lock',
    dont_synchronize: bool = False,
) -> TargetFunctionT:
    ...
=======
    decorator = FunctionDecorator(retry_function)
    return decorator.generic_decorator
>>>>>>> fef46c4f


@overload
def synchronized_on_function(
    __target: None = None, *, lock_field: str = '__lock', dont_synchronize: bool = False
) -> Callable[[TargetFunctionT], TargetFunctionT]:
    # FunctionWrapperFactory[TargetFunctionT]:
    ...


@generic_decorator
def synchronized_on_function(
    __target: Optional[Callable[..., TargetReturnT]] = None,
    # Optional[TargetFunctionT]
    *,
    lock_field: str = '__lock',
    dont_synchronize: bool = False,
) -> Callable[..., Any]:
    # Union[TargetFunctionT, FunctionWrapperFactory[TargetFunctionT]]:
    # FUTURE: Union doesn't work (mypy 0.800)
    # https://github.com/python/mypy/issues/3644
    """
    Add synchronization lock to decorated function.

    Can also be used to decorate classes, so that a lock is added to each of
    its methods.

    Used to decorate function that needs thread locking for access

    When called for the first time, this decorator creates a field on
    the function object named `lock_field`, which holds the lock
    instance for synchronization.

    :param lock_field: The name of the field that holds the lock.
    :param dont_synchronize: If `True`, synchronization will not be performed.
      To be used when synchronization needs to be turned on/off depending on
      a variable value. c.f. `@cache`
    """

    def _call_function(
        target: Callable[..., TargetReturnT],  # TargetFunctionT,
        *args: Any,
        **kwargs: Any,
    ) -> TargetReturnT:
        lock_holder = target

        lock = getattr(lock_holder, lock_field, None)
        if lock is None:
            lock = threading.RLock()
            setattr(lock_holder, lock_field, lock)

        with lock:
            result = target(*args, **kwargs)

        return result

    if __target:
        assert not dont_synchronize
        return partial(_call_function, __target)

    call_function: TargetFunctionWrapper[TargetReturnT] = (
        _call_function if not dont_synchronize else _through_function
    )

    # FUTURE: A little inefficient when dont_synchronize=True
    decorator = GenericDecorator(
        call_function,
        wrapper_for_staticmethod=_through_method,
        wrapper_for_classmethod=_through_method,
    )
    return decorator(__target)


@overload
def synchronized_on_instance(
    __target: None = None, *, lock_field: str = '__lock'
) -> Callable[[TargetT], TargetT]:
    # Union[
    #     Callable[[TargetFunctionT], TargetFunctionT],
    #     # FunctionWrapperFactory[TargetFunctionT],
    #     Callable[[Type[TargetClassT]], Type[TargetClassT]],
    #     # ClassWrapperFactory[TargetClassT]
    # ]:
    ...


<<<<<<< HEAD
@overload
def synchronized_on_instance(
    __target: TargetT, *, lock_field: str = '__lock'
) -> TargetT:
    ...
=======
    if __target and not dont_synchronize:
        return __target

    #TODO: A little inefficient when dont_synchronize=True
    decorator = FunctionDecorator(
        _call_function
        if not dont_synchronize else _through_staticmethod,  #TODO: `_through_staticmethod` here?
        function_for_staticmethod=_through_classmethod,
        function_for_classmethod=_through_classmethod)
    return decorator.generic_decorator(__target)
>>>>>>> fef46c4f


@generic_decorator
def synchronized_on_instance(
    __target: Optional[TargetT] = None, *, lock_field: str = '__lock'
) -> Any:
    # ) -> Union[
    #     TargetFunctionT,
    #     Type[TargetClassT],
    #     FunctionWrapperFactory[TargetFunctionT],
    #     ClassWrapperFactory[TargetClassT]
    # ]:
    # FUTURE: Unions don't work with `TypeVar` (mypy 0.800)
    # https://github.com/python/mypy/issues/3644
    """
    Add a synchronization lock for calls to the decorated instance method.

    Can also be used to decorate classes to add a synchronization lock to
    methods of the decorated class.

    Used to decorate instance methods and classes that need thread locking
    for access

    When called for the first time for an instance, this decorator creates
    a field on the class instance named `lock_field`, which holds the
    lock instance for synchronization.

    :param lock_field: The name of the field that holds the lock.

    .. note::
      `@staticmethod` and `@classmethod` not supported. If put on classes,
      `@staticmethod` and `@classmethod` will be ignored.
    """

    def _call(
        target: Any,  # TargetFunctionT,
        lock_holder: TargetClassT,
        *args: Any,
        **kwargs: Any,
    ) -> Any:  # TargetReturnT:
        lock = getattr(lock_holder, lock_field, None)
        if lock is None:
            lock = threading.RLock()
            setattr(lock_holder, lock_field, lock)

        with lock:
            result = target(*args, **kwargs)

        return result

    def _call_when_decorating_method(
        target: Any, *args: Any, **kwargs: Any  # TargetFunctionT,
    ) -> Any:  # TargetReturnT:
        lock_holder = args[0]  # `self`
        return _call(target, lock_holder, *args, **kwargs)

    def _call_when_decorating_class(
        target: Any,  # TargetFunctionT,
        instance: TargetClassT,
        cls: Type[TargetClassT],  # pylint: disable=unused-argument
        *args: Any,
        **kwargs: Any,
    ) -> Any:  # TargetReturnT:
        lock_holder = instance
        return _call(target, lock_holder, *args, **kwargs)

    decorator = GenericDecorator(
        _call_when_decorating_method,
        wrapper_for_instancemethod=_call_when_decorating_class,
        wrapper_for_staticmethod=_through_method,
        wrapper_for_classmethod=_through_method,
    )
    return decorator(__target)


# FUTURE:
# def synchronized_on_class(
#         __target: Optional[Type[TargetClassT]] = None,
#         *,
#         lock_field: str = '__lock'
# ) -> Union[Type[TargetClassT], ClassWrapperFactory[TargetClassT]]:
# Not sure whether locks should be on each subclass or use one for all
# subclasses -> Should be one for all subclasses, because of how the
# topmost class needs synchronization.
#     ...


def _get_signature_values(
    target: Callable[..., TargetReturnT],  # TargetFunctionT
    args: Iterable[Any],
    kwargs: Dict[str, Any],
    exclude_kw: Iterable[str] = (),
) -> OrderedDict[str, Any]:
    def _bind_arguments(
        target: Callable[..., TargetReturnT],  # TargetFunctionT,
        args: Iterable[Any],
        kwargs: Dict[str, Any],
    ) -> OrderedDict[str, Any]:
        signature = inspect.signature(target)
        bind = signature.bind(*args, **kwargs)
        bind.apply_defaults()
        return bind.arguments

    def _exclude(arguments: OrderedDict[str, Any], exclude_kw: Iterable[str]) -> None:
        for each in exclude_kw:
            del arguments[each]
        # endfor
<<<<<<< HEAD
=======

>>>>>>> fef46c4f

    arguments = _bind_arguments(target, args, kwargs)
    arguments[''] = hash(target)
    _exclude(arguments, exclude_kw)
    return arguments


<<<<<<< HEAD
@overload
def cache(
    __target: TargetFunctionT,
    *,
    expire_time_secs: float,
    max_entries: Optional[int] = None,
    dont_synchronize: bool = False,
    exclude_kw: Iterable[str] = (),
) -> TargetFunctionT:
    ...
=======
def keep_cache(
        __target=None, *, keep_time_secs=None, max_entries=None,
        dont_synchronize=False, exclude_kw=()):
    """
    Decorator to cache returned values of a function for at least the time
    specified since the last call

    Notes:
      Argument values for the target function must be hashable.

    Arguments:
      keep_time_secs -- (float; mandatory) Keep value longer than this period
        (seconds)
      max_entries -- (int) Don't keep more than this number of entries
      dont_synchronize -- (bool) True, if thread safety is not necessary
      exclude_kw -- (iterable of str) Iterable of argument names to exclude
        from arguments to identify cache data

    Raises:
      AssertionError -- There are more than `max_entries` values within
        `keep_time_secs`
    """

    cache = OrderedDict()  # holds tuples (<time>, <value>)


    @synchronized_on_function(dont_synchronize=dont_synchronize)
    def _cached_function(target, *args, **kwargs):

        now = datetime.datetime.utcnow()

        arguments = _get_args(target, args, kwargs, exclude_kw)
        # https://stackoverflow.com/a/39440252/2400328
        key = frozenset(arguments.items())
        if key in cache:
            value = cache[key][1]

            del cache[key]

        else:
            if max_entries and (len(cache) >= max_entries):
                old_key, old_value = cache.popitem(last=False)
                assert (now - old_value[0]).total_seconds() > keep_time_secs
>>>>>>> fef46c4f


@overload
def cache(
    __target: None = None,
    *,
    expire_time_secs: float,
    max_entries: Optional[int] = None,
    dont_synchronize: bool = False,
    exclude_kw: Iterable[str] = (),
) -> Callable[[TargetFunctionT], TargetFunctionT]:
    # FunctionWrapperFactory[TargetFunctionT]:
    ...


@generic_decorator
def cache(
    __target: Optional[TargetFunctionT] = None,
    *,
    expire_time_secs: float,
    max_entries: Optional[int] = None,
    dont_synchronize: bool = False,
    exclude_kw: Iterable[str] = (),
) -> Callable[..., Any]:
    # Union[TargetFunctionT, FunctionWrapperFactory[TargetFunctionT]]:
    # FUTURE: Unions don't work with `TypeVar`. (mypy 0.800)
    # https://github.com/python/mypy/issues/3644
    """
    Cache returned values of the decorated function.

    Can also decorate classes to cache returned values for each method.

    :param expire_time_secs: Keep value for less than this period (seconds)
    :param max_entries: Don't keep more than this number of entries
      If a class is decorated, one cache is held for all methods in the class.
    :param dont_synchronize: `True`, if thread safety is not necessary
    :param exclude_kw: Iterable of argument names to exclude from arguments
      to identify cache data. Cached data is retrieved by taking the previous
      return value from a call to the target function with the same argument
      values except those assigned to argument names in `exclude_kw`.

<<<<<<< HEAD
    .. note:: Argument values for the target function must be hashable.
      Decorate each method, if a separate cache is needed for each method.
=======
def expire_cache(
        __target=None, *, expire_time_secs=None, max_entries=None,
        dont_synchronize=False):  #TODO: exclude_kw
    """
    Decorator to cache returned values of a function that are held for at most
    a specified amount of time since the first call

    Notes:
      Argument values for the target function must be hashable.

    Arguments:
      expire_time_secs -- (float; mandatory) Keep value for less than this
        period (seconds)
      max_entries -- (int) Don't keep more than this number of entries
      dont_synchronize -- (bool) True, if thread safety is not necessary
>>>>>>> fef46c4f
    """
    # holds tuples (<time>, <value>)
    cache_storage: OrderedDict[
        FrozenSet[Tuple[str, Any]], Tuple[datetime.datetime, Any]
    ] = OrderedDict()

<<<<<<< HEAD
=======
    cache = OrderedDict()  # holds tuples (<time>, <value>)


>>>>>>> fef46c4f
    @synchronized_on_function(dont_synchronize=dont_synchronize)
    def _cached_function(
        target: Callable[..., TargetReturnT],  # TargetFunctionT,
        *args: Any,
        **kwargs: Any,
    ) -> TargetReturnT:
        # Note that synchronization is on `_cached_function()`, not each target
        # function. This is necessary for guarding the cache, but is too much
        # for each target function. More concretely, if `cache` decorates
        # a class, one `cache` is used for all the methods.

        now = datetime.datetime.utcnow()

<<<<<<< HEAD
        arguments = _get_signature_values(target, args, kwargs, exclude_kw)
=======
        arguments = _get_args(target, args, kwargs)
>>>>>>> fef46c4f
        # https://stackoverflow.com/a/39440252/2400328
        key = frozenset(arguments.items())
        if key in cache_storage:
            stored_time, stored_value = cache_storage[key]

            if (now - stored_time).total_seconds() < expire_time_secs:
                return cast(TargetReturnT, stored_value)

            del cache_storage[key]

        if max_entries and (len(cache_storage) >= max_entries):
            cache_storage.popitem(last=False)

        value: TargetReturnT = target(*args, **kwargs)

        cache_storage[key] = (now, value)

        return value

    decorator = GenericDecorator(_cached_function)
    return decorator(__target)


@function_decorator
def extend_with_method(
    __extended_class: Type[TargetClassT],
) -> Callable[[TargetFunctionT], TargetFunctionT]:
    # FunctionWrapperFactory[TargetFunctionT]:
    """
    Add decorated function as an instance method to a class.

    :param __extended_class: Class to add method to.

    .. note:: The function needs to have `self` as the first argument.
    """
    # FUTURE: `override=False`

    def _decorator(target: TargetFunctionT) -> TargetFunctionT:
        setattr(__extended_class, target.__name__, target)
        return target
<<<<<<< HEAD
=======

>>>>>>> fef46c4f

    return _decorator


@function_decorator
def extend_with_static_method(
    __extended_class: Type[TargetClassT],
) -> Callable[[TargetFunctionT], TargetFunctionT]:
    # FunctionWrapperFactory[TargetFunctionT]:
    """
    Add decorated function as a static method to a class.

    :param __extended_class: Class to add method to.

    .. note:: (function) The decorated function does not need `self` or `cls`
      as arguments.
    """
    # FUTURE: `override=False`

    def _decorator(target: TargetFunctionT) -> TargetFunctionT:
        setattr(__extended_class, target.__name__, staticmethod(target))
        return target
<<<<<<< HEAD
=======

>>>>>>> fef46c4f

    return _decorator


@function_decorator
def extend_with_class_method(
    __extended_class: Type[TargetClassT],
) -> Callable[[TargetFunctionT], TargetFunctionT]:
    # FunctionWrapperFactory[TargetFunctionT]:
    """
    Add decorated function as a class method to a class.

    :param __extended_class: Class to add method to.

    .. note:: The decorated function needs to have `cls` as the first
      argument.
    """
    # FUTURE: `override=False`

    def _decorator(target: TargetFunctionT) -> TargetFunctionT:
        setattr(__extended_class, target.__name__, classmethod(target))
        return target
<<<<<<< HEAD
=======

>>>>>>> fef46c4f

    return _decorator


@class_decorator
def extension(
    __extended_class: Type[object],
) -> Callable[[Type[TargetClassT]], Type[TargetClassT]]:
    # ClassWrapperFactory[TargetClassT]:
    """
    Add all the methods in the decorated class to another class.

    :param __extended_class: Class to add methods to.

    .. note:: The decorated class can have regular methods as well as
      `@classmethod` and `@staticmethod`.
    """
    #TODO: Allow adding superclasses in extension class, including the extended class

<<<<<<< HEAD
    def _decorator(extension_class: Type[TargetClassT]) -> Type[TargetClassT]:
        assert isinstance(
            extension_class, type
        ), "@extension is only for decorating classes"
=======
    def _decorator(extension_class):
        assert isinstance(extension_class, type), \
            "@extension is only for decorating classes"
>>>>>>> fef46c4f

        for name, value in extension_class.__dict__.items():
            # not `ismethod()` because not bound
            if inspect.isfunction(value) or isinstance(
                value, (classmethod, staticmethod)
            ):
                setattr(__extended_class, name, value)

        return extension_class

    return _decorator


# FUTURE: Implement generic version of `assertion.localcontext()`<|MERGE_RESOLUTION|>--- conflicted
+++ resolved
@@ -55,83 +55,7 @@
     return target(*args, **kwargs)
 
 
-<<<<<<< HEAD
 # FUTURE: Add examples for each decorator.
-=======
-class FunctionDecorator:
-
-    def __init__(self,
-                 called_function=None,
-                 function_for_staticmethod=None,
-                 function_for_classmethod=None):
-        """
-        A convenience class for creating decorators
-
-        Decorators created with this can decorate functions and methods.
-        If they decorate classes, it will have the same effect as decorating
-        each method. Only methods listed in __dict__ of the class will be
-        decorated.
-
-        Arguments:  #TODO: need more explanation
-          called_function -- (callable(target, *args, **kwargs))
-            target -- callable(*args, **kwargs)
-          function_for_staticmethod -- (callable(target, cls, *args, **kwargs))
-            target -- callable(*args, **kwargs)
-          function_for_classmethod -- (callable(target, cls, *args, **kwargs))
-            target -- callable(*args, **kwargs)
-
-        Notes:
-          function_for_staticmethod and function_for_classmethod are only
-          used for class decorators
-        """
-        # Attempt to use this class also as a context manager (for use with
-        # `with` statements) has been abandoned, because:
-        # - It is not possible to write loops with context managers.
-
-        # Attempt to use this class also as a generator (for use with `for`
-        # loops instead of `with` statements) has been abandoned, because:
-        # - Exception handling with generators is error-prone.
-        #   (Need to use throw()
-        #    https://www.python.org/dev/peps/pep-0342/#id9 )
-        # - try-catch is necessary to relay caught exceptions to the generator,
-        #   but the boilerplate is cumbersome, and can be concisely written
-        #   by extracting a function and decorating it.
-
-        def default_function(target, cls, *args, **kwargs):
-            return called_function(target, *args, **kwargs)
-
-
-        self.called_function = called_function
-        self.function_for_staticmethod = function_for_staticmethod or \
-            default_function
-        self.function_for_classmethod = function_for_classmethod or \
-            default_function
-
-
-    def generic_decorator(self, target):
-
-        @wraps(target)
-        def called_function(*args, **kwargs):
-            return decorator_self.called_function(target, *args, **kwargs)
-
-
-        def _make_class_decorator(target_class):
-
-            class DescriptorForStaticmethod(object):
-
-                def __init__(self, method):
-                    self.method = method
-
-
-                def __get__(self, instance, owner):
-
-                    def called_function(*args, **kwargs):
-                        function = self.method.__get__(instance, owner)
-                        return decorator_self.function_for_staticmethod(
-                            function, owner, *args, **kwargs)
-
-                    return called_function
->>>>>>> fef46c4f
 
 
 def function_decorator(target: TargetFunctionT) -> TargetFunctionT:
@@ -142,11 +66,6 @@
     """
     return target
 
-<<<<<<< HEAD
-=======
-            return target_class
-
->>>>>>> fef46c4f
 
 def class_decorator(target: TargetClassT) -> TargetClassT:
     """
@@ -190,13 +109,7 @@
         result = target(*args, **kwargs)
 
         if log_result:
-<<<<<<< HEAD
             logger.info(f"{target.__name__} result: {result!r}")
-=======
-            logger.info("%s result: %r" % (target.__name__, result))
-
-        return result
->>>>>>> fef46c4f
 
         return result
 
@@ -262,24 +175,14 @@
     ) -> TargetReturnT:
         composed_kwargs = copy.copy(kwargs)
 
-<<<<<<< HEAD
         arg_names = inspect.signature(target).parameters
-=======
-        arg_names = funcsigs.signature(target).parameters
->>>>>>> fef46c4f
         composed_kwargs.update(zip(arg_names, args))
 
         result = target(*args, kwargs=composed_kwargs, **kwargs)
         return result
 
-<<<<<<< HEAD
     decorator = GenericDecorator(passer_function)
     return decorator(target)
-=======
-
-    decorator = FunctionDecorator(passer_function)
-    return decorator.generic_decorator(target)
->>>>>>> fef46c4f
 
 
 # not constant
@@ -292,6 +195,7 @@
     message: Optional[str] = None,
     raise_exception: Optional[bool] = None,
 ) -> GenericDecorator:
+    # FUTURE: Doesn't work with `@overrides`.
     """
     Deprecate a decorated function or class.
 
@@ -300,7 +204,6 @@
     :param raise_exception: `True`, to raise exception when function (of class)
       is called.
     """
-    #TODO: Doesn't work with `@overrides`.
 
     def log_function(
         target: Callable[..., TargetReturnT],  # TargetFunctionT,
@@ -315,14 +218,7 @@
             message if message else "",
         )
 
-<<<<<<< HEAD
         logger.warning(*message_tuple)
-=======
-        if message is not None:
-            message_str += "\n" + message
-
-        logger.warning(message_str)
->>>>>>> fef46c4f
 
         if raise_exception or (
             (raise_exception is None) and raise_exception_for_deprecated
@@ -332,7 +228,6 @@
         result = target(*args, **kwargs)
         return result
 
-<<<<<<< HEAD
     decorator = GenericDecorator(log_function)
     return decorator
 
@@ -349,14 +244,6 @@
     # FUTURE: Add type hint for `attempts` argument to decorated function
     # c.f. https://stackoverflow.com/a/47060298/2400328
     # c.f. https://www.python.org/dev/peps/pep-0612/
-=======
-
-    decorator = FunctionDecorator(log_function)
-    return decorator.generic_decorator
-
-
-def retry(retries, exceptions, interval_secs=0, extra_argument=False):
->>>>>>> fef46c4f
     """
     Add retry attempts to decorated function triggered with exceptions.
 
@@ -378,15 +265,9 @@
             del kwargs['attempts']
 
         else:
-<<<<<<< HEAD
             actual_attempts = attempts
 
         for iteration in range(actual_attempts):
-=======
-            actual_retries = retries
-
-        for iteration in range(actual_retries):
->>>>>>> fef46c4f
             try:
                 return target(*args, **kwargs)
 
@@ -407,7 +288,6 @@
     return decorator
 
 
-<<<<<<< HEAD
 @overload
 def synchronized_on_function(
     __target: TargetFunctionT,
@@ -416,10 +296,6 @@
     dont_synchronize: bool = False,
 ) -> TargetFunctionT:
     ...
-=======
-    decorator = FunctionDecorator(retry_function)
-    return decorator.generic_decorator
->>>>>>> fef46c4f
 
 
 @overload
@@ -506,24 +382,11 @@
     ...
 
 
-<<<<<<< HEAD
 @overload
 def synchronized_on_instance(
     __target: TargetT, *, lock_field: str = '__lock'
 ) -> TargetT:
     ...
-=======
-    if __target and not dont_synchronize:
-        return __target
-
-    #TODO: A little inefficient when dont_synchronize=True
-    decorator = FunctionDecorator(
-        _call_function
-        if not dont_synchronize else _through_staticmethod,  #TODO: `_through_staticmethod` here?
-        function_for_staticmethod=_through_classmethod,
-        function_for_classmethod=_through_classmethod)
-    return decorator.generic_decorator(__target)
->>>>>>> fef46c4f
 
 
 @generic_decorator
@@ -631,10 +494,6 @@
         for each in exclude_kw:
             del arguments[each]
         # endfor
-<<<<<<< HEAD
-=======
-
->>>>>>> fef46c4f
 
     arguments = _bind_arguments(target, args, kwargs)
     arguments[''] = hash(target)
@@ -642,7 +501,6 @@
     return arguments
 
 
-<<<<<<< HEAD
 @overload
 def cache(
     __target: TargetFunctionT,
@@ -653,51 +511,6 @@
     exclude_kw: Iterable[str] = (),
 ) -> TargetFunctionT:
     ...
-=======
-def keep_cache(
-        __target=None, *, keep_time_secs=None, max_entries=None,
-        dont_synchronize=False, exclude_kw=()):
-    """
-    Decorator to cache returned values of a function for at least the time
-    specified since the last call
-
-    Notes:
-      Argument values for the target function must be hashable.
-
-    Arguments:
-      keep_time_secs -- (float; mandatory) Keep value longer than this period
-        (seconds)
-      max_entries -- (int) Don't keep more than this number of entries
-      dont_synchronize -- (bool) True, if thread safety is not necessary
-      exclude_kw -- (iterable of str) Iterable of argument names to exclude
-        from arguments to identify cache data
-
-    Raises:
-      AssertionError -- There are more than `max_entries` values within
-        `keep_time_secs`
-    """
-
-    cache = OrderedDict()  # holds tuples (<time>, <value>)
-
-
-    @synchronized_on_function(dont_synchronize=dont_synchronize)
-    def _cached_function(target, *args, **kwargs):
-
-        now = datetime.datetime.utcnow()
-
-        arguments = _get_args(target, args, kwargs, exclude_kw)
-        # https://stackoverflow.com/a/39440252/2400328
-        key = frozenset(arguments.items())
-        if key in cache:
-            value = cache[key][1]
-
-            del cache[key]
-
-        else:
-            if max_entries and (len(cache) >= max_entries):
-                old_key, old_value = cache.popitem(last=False)
-                assert (now - old_value[0]).total_seconds() > keep_time_secs
->>>>>>> fef46c4f
 
 
 @overload
@@ -739,38 +552,14 @@
       return value from a call to the target function with the same argument
       values except those assigned to argument names in `exclude_kw`.
 
-<<<<<<< HEAD
     .. note:: Argument values for the target function must be hashable.
       Decorate each method, if a separate cache is needed for each method.
-=======
-def expire_cache(
-        __target=None, *, expire_time_secs=None, max_entries=None,
-        dont_synchronize=False):  #TODO: exclude_kw
-    """
-    Decorator to cache returned values of a function that are held for at most
-    a specified amount of time since the first call
-
-    Notes:
-      Argument values for the target function must be hashable.
-
-    Arguments:
-      expire_time_secs -- (float; mandatory) Keep value for less than this
-        period (seconds)
-      max_entries -- (int) Don't keep more than this number of entries
-      dont_synchronize -- (bool) True, if thread safety is not necessary
->>>>>>> fef46c4f
     """
     # holds tuples (<time>, <value>)
     cache_storage: OrderedDict[
         FrozenSet[Tuple[str, Any]], Tuple[datetime.datetime, Any]
     ] = OrderedDict()
 
-<<<<<<< HEAD
-=======
-    cache = OrderedDict()  # holds tuples (<time>, <value>)
-
-
->>>>>>> fef46c4f
     @synchronized_on_function(dont_synchronize=dont_synchronize)
     def _cached_function(
         target: Callable[..., TargetReturnT],  # TargetFunctionT,
@@ -784,11 +573,7 @@
 
         now = datetime.datetime.utcnow()
 
-<<<<<<< HEAD
         arguments = _get_signature_values(target, args, kwargs, exclude_kw)
-=======
-        arguments = _get_args(target, args, kwargs)
->>>>>>> fef46c4f
         # https://stackoverflow.com/a/39440252/2400328
         key = frozenset(arguments.items())
         if key in cache_storage:
@@ -829,10 +614,6 @@
     def _decorator(target: TargetFunctionT) -> TargetFunctionT:
         setattr(__extended_class, target.__name__, target)
         return target
-<<<<<<< HEAD
-=======
-
->>>>>>> fef46c4f
 
     return _decorator
 
@@ -855,10 +636,6 @@
     def _decorator(target: TargetFunctionT) -> TargetFunctionT:
         setattr(__extended_class, target.__name__, staticmethod(target))
         return target
-<<<<<<< HEAD
-=======
-
->>>>>>> fef46c4f
 
     return _decorator
 
@@ -881,10 +658,6 @@
     def _decorator(target: TargetFunctionT) -> TargetFunctionT:
         setattr(__extended_class, target.__name__, classmethod(target))
         return target
-<<<<<<< HEAD
-=======
-
->>>>>>> fef46c4f
 
     return _decorator
 
@@ -894,6 +667,8 @@
     __extended_class: Type[object],
 ) -> Callable[[Type[TargetClassT]], Type[TargetClassT]]:
     # ClassWrapperFactory[TargetClassT]:
+    # FUTURE: Allow adding superclasses in extension class, including the extended \
+    # class
     """
     Add all the methods in the decorated class to another class.
 
@@ -902,18 +677,11 @@
     .. note:: The decorated class can have regular methods as well as
       `@classmethod` and `@staticmethod`.
     """
-    #TODO: Allow adding superclasses in extension class, including the extended class
-
-<<<<<<< HEAD
+
     def _decorator(extension_class: Type[TargetClassT]) -> Type[TargetClassT]:
         assert isinstance(
             extension_class, type
         ), "@extension is only for decorating classes"
-=======
-    def _decorator(extension_class):
-        assert isinstance(extension_class, type), \
-            "@extension is only for decorating classes"
->>>>>>> fef46c4f
 
         for name, value in extension_class.__dict__.items():
             # not `ismethod()` because not bound
